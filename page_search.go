// Copyright 2023 The STMPS Authors
// SPDX-License-Identifier: GPL-3.0-only

package main

import (
	"fmt"
	"sort"
	"strings"

	"github.com/gdamore/tcell/v2"
	"github.com/rivo/tview"
	"github.com/spezifisch/stmps/logger"
	"github.com/spezifisch/stmps/subsonic"
)

type SearchPage struct {
	Root               *tview.Flex
	AddToPlaylistModal tview.Primitive

	columnsFlex *tview.Flex

	artistList  *tview.List
	albumList   *tview.List
	songList    *tview.List
	searchField *tview.InputField

	artists []*subsonic.Artist
	albums  []*subsonic.Album
	songs   []*subsonic.SubsonicEntity

	// external refs
	ui     *Ui
	logger logger.LoggerInterface
}

func (ui *Ui) createSearchPage() *SearchPage {
	searchPage := SearchPage{
		ui:     ui,
		logger: ui.logger,
	}

	// artist list
	searchPage.artistList = tview.NewList().
		ShowSecondaryText(false)
	searchPage.artistList.Box.
		SetTitle(" artist matches ").
		SetTitleAlign(tview.AlignLeft).
		SetBorder(true)

	// album list
	searchPage.albumList = tview.NewList().
		ShowSecondaryText(false)
	searchPage.albumList.Box.
		SetTitle(" album matches ").
		SetTitleAlign(tview.AlignLeft).
		SetBorder(true)

	// song list
	searchPage.songList = tview.NewList().
		ShowSecondaryText(false)
	searchPage.songList.Box.
		SetTitle(" song matches ").
		SetTitleAlign(tview.AlignLeft).
		SetBorder(true)

	// search bar
	searchPage.searchField = tview.NewInputField().
		SetLabel("search:").
		SetFieldBackgroundColor(tcell.ColorBlack).
		SetDoneFunc(func(key tcell.Key) {
			searchPage.aproposFocus()
		})

	searchPage.columnsFlex = tview.NewFlex().SetDirection(tview.FlexColumn).
		AddItem(searchPage.artistList, 0, 1, true).
		AddItem(searchPage.albumList, 0, 1, false).
		AddItem(searchPage.songList, 0, 1, false)

	searchPage.Root = tview.NewFlex().SetDirection(tview.FlexRow).
		AddItem(searchPage.columnsFlex, 0, 1, true).
		AddItem(searchPage.searchField, 1, 1, false)

	searchPage.artistList.SetInputCapture(func(event *tcell.EventKey) *tcell.EventKey {
		switch event.Key() {
		case tcell.KeyLeft:
			ui.app.SetFocus(searchPage.songList)
			return nil
		case tcell.KeyRight:
			ui.app.SetFocus(searchPage.albumList)
			return nil
		case tcell.KeyEnter:
			idx := searchPage.artistList.GetCurrentItem()
			searchPage.addArtistToQueue(searchPage.artists[idx])
			return nil
		}

		switch event.Rune() {
		case 'a':
			idx := searchPage.artistList.GetCurrentItem()
			searchPage.logger.Printf("artistList adding (%d) %s", idx, searchPage.artists[idx].Name)
			searchPage.addArtistToQueue(searchPage.artists[idx])
			return nil
		case '/':
			searchPage.ui.app.SetFocus(searchPage.searchField)
			return nil
		}

		return event
	})
	searchPage.albumList.SetInputCapture(func(event *tcell.EventKey) *tcell.EventKey {
		switch event.Key() {
		case tcell.KeyLeft:
			ui.app.SetFocus(searchPage.artistList)
			return nil
		case tcell.KeyRight:
			ui.app.SetFocus(searchPage.songList)
			return nil
		case tcell.KeyEnter:
			idx := searchPage.albumList.GetCurrentItem()
			searchPage.addAlbumToQueue(searchPage.albums[idx])
			return nil
		}

		switch event.Rune() {
		case 'a':
			idx := searchPage.albumList.GetCurrentItem()
			searchPage.logger.Printf("albumList adding (%d) %s", idx, searchPage.albums[idx].Name)
			searchPage.addAlbumToQueue(searchPage.albums[idx])
			return nil
		case '/':
			searchPage.ui.app.SetFocus(searchPage.searchField)
			return nil
		}

		return event
	})
	searchPage.songList.SetInputCapture(func(event *tcell.EventKey) *tcell.EventKey {
		switch event.Key() {
		case tcell.KeyLeft:
			ui.app.SetFocus(searchPage.albumList)
			return nil
		case tcell.KeyRight:
			ui.app.SetFocus(searchPage.artistList)
			return nil
		case tcell.KeyEnter:
			idx := searchPage.songList.GetCurrentItem()
			ui.addSongToQueue(searchPage.songs[idx])
			ui.queuePage.UpdateQueue()
			return nil
		}

		switch event.Rune() {
		case 'a':
			idx := searchPage.songList.GetCurrentItem()
			ui.addSongToQueue(searchPage.songs[idx])
			ui.queuePage.updateQueue()
			return nil
		case '/':
			searchPage.ui.app.SetFocus(searchPage.searchField)
			return nil
		}

		return event
	})
	search := make(chan string, 5)
	searchPage.searchField.SetInputCapture(func(event *tcell.EventKey) *tcell.EventKey {
		switch event.Key() {
		case tcell.KeyUp, tcell.KeyESC:
			searchPage.aproposFocus()
		case tcell.KeyEnter:
			search <- ""
			searchPage.artistList.Clear()
			searchPage.artists = make([]*subsonic.Artist, 0)
			searchPage.albumList.Clear()
			searchPage.albums = make([]*subsonic.Album, 0)
			searchPage.songList.Clear()
			searchPage.songs = make([]*subsonic.SubsonicEntity, 0)

<<<<<<< HEAD
			queryStr := searchPage.searchField.GetText()
			search <- queryStr
=======
			searchPage.artistOffset = 0
			searchPage.albumOffset = 0
			searchPage.songOffset = 0
			searchPage.search()
			searchPage.aproposFocus()
>>>>>>> 18c3f9b6
		default:
			return event
		}
		return nil
	})
	go searchPage.search(search)

	return &searchPage
}

func (s *SearchPage) search(search chan string) {
	var query string
	var artOff, albOff, songOff int
	more := make(chan bool, 5)
	for {
		// quit searching if we receive an interrupt
		select {
		case query = <-search:
			artOff = 0
			albOff = 0
			songOff = 0
			s.logger.Printf("searching for %q [%d, %d, %d]", query, artOff, albOff, songOff)
			for len(more) > 0 {
				<-more
			}
			if query == "" {
				continue
			}
		case <-more:
			s.logger.Printf("fetching more %q [%d, %d, %d]", query, artOff, albOff, songOff)
		}
		res, err := s.ui.connection.Search(query, artOff, albOff, songOff)
		if err != nil {
			s.logger.PrintError("SearchPage.search", err)
			return
		}
		// Quit searching if there are no more results
		if len(res.SearchResults.Artist) == 0 &&
			len(res.SearchResults.Album) == 0 &&
			len(res.SearchResults.Song) == 0 {
			continue
		}

		query = strings.ToLower(query)
		s.ui.app.QueueUpdate(func() {
			for _, artist := range res.SearchResults.Artist {
				if strings.Contains(strings.ToLower(artist.Name), query) {
					s.artistList.AddItem(tview.Escape(artist.Name), "", 0, nil)
					s.artists = append(s.artists, &artist)
				}
			}
			s.artistList.Box.SetTitle(fmt.Sprintf(" artist matches (%d) ", len(s.artists)))
			for _, album := range res.SearchResults.Album {
				if strings.Contains(strings.ToLower(album.Name), query) {
					s.albumList.AddItem(tview.Escape(album.Name), "", 0, nil)
					s.albums = append(s.albums, &album)
				}
			}
			s.albumList.Box.SetTitle(fmt.Sprintf(" album matches (%d) ", len(s.albums)))
			for _, song := range res.SearchResults.Song {
				if strings.Contains(strings.ToLower(song.Title), query) {
					s.songList.AddItem(tview.Escape(song.Title), "", 0, nil)
					s.songs = append(s.songs, &song)
				}
			}
			s.songList.Box.SetTitle(fmt.Sprintf(" song matches (%d) ", len(s.songs)))
		})

		artOff += len(res.SearchResults.Artist)
		albOff += len(res.SearchResults.Album)
		songOff += len(res.SearchResults.Song)
		more <- true
	}
}

func (s *SearchPage) addArtistToQueue(entity subsonic.Ider) {
	response, err := s.ui.connection.GetArtist(entity.ID())
	if err != nil {
		s.logger.Printf("addArtistToQueue: GetArtist %s -- %s", entity.ID(), err.Error())
		return
	}

	artistId := response.Artist.Id
	for _, album := range response.Artist.Album {
		response, err = s.ui.connection.GetAlbum(album.Id)
		if err != nil {
			s.logger.Printf("error getting album %s while adding artist to queue", album.Id)
			return
		}
		sort.Sort(response.Album.Song)
		// We make sure we add only albums who's artists match the artist
		// being added; this prevents collection albums with many different
		// artists that show up in the Album column having _all_ of the songs
		// on the album -- even ones that don't match the artist -- from
		// being added when the user adds an album from the search results.
		for _, e := range response.Album.Song {
			// Depending on the server implementation, the server may or may not
			// respond with a list of artists. If either the Artist field matches,
			// or the artist name is in a list of artists, then we add the song.
			if e.ArtistId == artistId {
				s.ui.addSongToQueue(&e)
				continue
			}
			for _, art := range e.Artists {
				if art.Id == artistId {
					s.ui.addSongToQueue(&e)
					break
				}
			}
		}
	}

	s.ui.queuePage.UpdateQueue()
}

func (s *SearchPage) addAlbumToQueue(entity subsonic.Ider) {
	response, err := s.ui.connection.GetAlbum(entity.ID())
	if err != nil {
		s.logger.Printf("addToQueue: GetMusicDirectory %s -- %s", entity.ID(), err.Error())
		return
	}
	sort.Sort(response.Album.Song)
	for _, e := range response.Album.Song {
		s.ui.addSongToQueue(&e)
	}
	s.ui.queuePage.UpdateQueue()
}

func (s *SearchPage) aproposFocus() {
	if len(s.artists) != 0 {
		s.ui.app.SetFocus(s.artistList)
	} else if len(s.albums) != 0 {
		s.ui.app.SetFocus(s.albumList)
	} else if len(s.songs) != 0 {
		s.ui.app.SetFocus(s.songList)
	} else {
		s.ui.app.SetFocus(s.artistList)
	}
}<|MERGE_RESOLUTION|>--- conflicted
+++ resolved
@@ -177,16 +177,8 @@
 			searchPage.songList.Clear()
 			searchPage.songs = make([]*subsonic.SubsonicEntity, 0)
 
-<<<<<<< HEAD
 			queryStr := searchPage.searchField.GetText()
 			search <- queryStr
-=======
-			searchPage.artistOffset = 0
-			searchPage.albumOffset = 0
-			searchPage.songOffset = 0
-			searchPage.search()
-			searchPage.aproposFocus()
->>>>>>> 18c3f9b6
 		default:
 			return event
 		}
