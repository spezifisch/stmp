--- conflicted
+++ resolved
@@ -51,16 +51,8 @@
   Down/Up navigate within the column
   Left    previous column
   Right   next column
-<<<<<<< HEAD
-  Enter   recursively add item to quue
-  a       recursively add item to quue
+  Enter/a recursively add item to quue
   /       start search
-=======
-  Enter/a recursively add item to quue
-  /       start search (20 results per)
-  n       load more results
-
->>>>>>> 18c3f9b6
 search field
   Enter   search for text
   Esc     cancel search
