// Copyright 2023 The STMPS Authors
// SPDX-License-Identifier: GPL-3.0-only

package main

import (
	"github.com/gdamore/tcell/v2"
	"github.com/spezifisch/stmps/mpvplayer"
	"github.com/spezifisch/stmps/subsonic"
)

func (ui *Ui) handlePageInput(event *tcell.EventKey) *tcell.EventKey {
	// we don't want any of these firing if we're trying to add a new playlist
	focused := ui.app.GetFocus()
	if ui.playlistPage.IsNewPlaylistInputFocused(focused) || ui.browserPage.IsSearchFocused(focused) || focused == ui.searchPage.searchField || ui.selectPlaylistWidget.visible {
		return event
	}

	switch event.Rune() {
	case '1':
		ui.ShowPage(PageBrowser)

	case '2':
		ui.ShowPage(PageQueue)

	case '3':
		ui.ShowPage(PagePlaylists)

	case '4':
		ui.ShowPage(PageSearch)

	case '5':
		ui.ShowPage(PageLog)

	case '?':
		ui.ShowHelp()

	case 'Q':
		ui.Quit()

	case 'r':
		// add random songs to queue
		ui.handleAddRandomSongs("", "random")

	case 'D':
		// clear queue and stop playing
		ui.player.ClearQueue()
		ui.queuePage.UpdateQueue()

	case 'p':
		// toggle playing/pause
		err := ui.player.Pause()
		if err != nil {
			ui.logger.PrintError("handlePageInput: Pause", err)
		}

	case 'P':
		// stop playing without changes to queue
		ui.logger.Print("key stop")
		err := ui.player.Stop()
		if err != nil {
			ui.logger.PrintError("handlePageInput: Stop", err)
		}

	case 'X':
		// debug stuff
		ui.logger.Print("test")
		//ui.player.Test()
		ui.showMessageBox("foo bar")

	case '-':
		// volume-
		if err := ui.player.AdjustVolume(-5); err != nil {
			ui.logger.PrintError("handlePageInput: AdjustVolume-", err)
		}

	case '+', '=':
		// volume+
		if err := ui.player.AdjustVolume(5); err != nil {
			ui.logger.PrintError("handlePageInput: AdjustVolume+", err)
		}

	case '.':
		// <<
		if err := ui.player.Seek(10); err != nil {
			ui.logger.PrintError("handlePageInput: Seek+", err)
		}

	case ',':
		// >>
		if err := ui.player.Seek(-10); err != nil {
			ui.logger.PrintError("handlePageInput: Seek-", err)
		}

	case '>':
		// skip to next track
		if err := ui.player.PlayNextTrack(); err != nil {
			ui.logger.PrintError("handlePageInput: Next", err)
		}
		ui.queuePage.UpdateQueue()

	case 's':
		if err := ui.connection.StartScan(); err != nil {
			ui.logger.PrintError("startScan:", err)
		}

	default:
		return event
	}

	return nil
}

func (ui *Ui) ShowPage(name string) {
	ui.pages.SwitchToPage(name)
	ui.menuWidget.SetActivePage(name)
}

func (ui *Ui) Quit() {
	// TODO savePlayQueue/getPlayQueue
	ui.player.Quit()
	ui.app.Stop()
}

func (ui *Ui) handleAddRandomSongs(Id string, randomType string) {
	ui.addRandomSongsToQueue(Id, randomType)
	ui.queuePage.UpdateQueue()
}

func (ui *Ui) addRandomSongsToQueue(Id string, randomType string) {
	response, err := ui.connection.GetRandomSongs(Id, randomType)
	if err != nil {
		ui.logger.Printf("addRandomSongsToQueue %s", err.Error())
	}
	switch randomType {
	case "random":
		for _, e := range response.RandomSongs.Song {
			ui.addSongToQueue(&e)
		}
	case "similar":
		for _, e := range response.SimilarSongs.Song {
			ui.addSongToQueue(&e)
		}
	}
}

// make sure to call ui.QueuePage.UpdateQueue() after this
func (ui *Ui) addSongToQueue(entity *subsonic.SubsonicEntity) {
	uri := ui.connection.GetPlayUrl(entity)

	response, err := ui.connection.GetAlbum(entity.Parent)
	album := ""
	if err != nil {
		ui.logger.PrintError("addSongToQueue", err)
	} else {
		switch {
		case response.Album.Name != "":
			album = response.Album.Name
		case response.Album.Title != "":
			album = response.Album.Title
		case response.Album.Album != "":
			album = response.Album.Album
		}
	}

	queueItem := &mpvplayer.QueueItem{
		Id:          entity.Id,
		Uri:         uri,
		Title:       entity.GetSongTitle(),
		Artist:      entity.Artist,
		Duration:    entity.Duration,
		Album:       album,
		TrackNumber: entity.Track,
<<<<<<< HEAD
		CoverArtId:  entity.CoverArtId,
=======
		DiscNumber:  entity.DiscNumber,
>>>>>>> b45b937f
	}
	ui.player.AddToQueue(queueItem)
}

func makeSongHandler(entity *subsonic.SubsonicEntity, ui *Ui, fallbackArtist string) func() {
	// make copy of values so this function can be used inside a loop iterating over entities
	id := entity.Id
	// TODO: Why aren't we doing all of this _inside_ the returned func?
	uri := ui.connection.GetPlayUrl(entity)
	title := entity.Title
	artist := stringOr(entity.Artist, fallbackArtist)
	duration := entity.Duration
	track := entity.Track
<<<<<<< HEAD
	coverArtId := entity.CoverArtId
=======
	disc := entity.DiscNumber
>>>>>>> b45b937f

	response, err := ui.connection.GetAlbum(entity.Parent)
	album := ""
	if err != nil {
		ui.logger.PrintError("makeSongHandler", err)
	} else {
		switch {
		case response.Album.Name != "":
			album = response.Album.Name
		case response.Album.Title != "":
			album = response.Album.Title
		case response.Album.Album != "":
			album = response.Album.Album
		}
	}

	return func() {
<<<<<<< HEAD
		if err := ui.player.PlayUri(id, uri, title, artist, album, duration, track, coverArtId); err != nil {
=======
		if err := ui.player.PlayUri(id, uri, title, artist, album, duration, track, disc); err != nil {
>>>>>>> b45b937f
			ui.logger.PrintError("SongHandler Play", err)
			return
		}
		ui.queuePage.UpdateQueue()
	}
}<|MERGE_RESOLUTION|>--- conflicted
+++ resolved
@@ -171,11 +171,8 @@
 		Duration:    entity.Duration,
 		Album:       album,
 		TrackNumber: entity.Track,
-<<<<<<< HEAD
 		CoverArtId:  entity.CoverArtId,
-=======
 		DiscNumber:  entity.DiscNumber,
->>>>>>> b45b937f
 	}
 	ui.player.AddToQueue(queueItem)
 }
@@ -189,11 +186,8 @@
 	artist := stringOr(entity.Artist, fallbackArtist)
 	duration := entity.Duration
 	track := entity.Track
-<<<<<<< HEAD
 	coverArtId := entity.CoverArtId
-=======
 	disc := entity.DiscNumber
->>>>>>> b45b937f
 
 	response, err := ui.connection.GetAlbum(entity.Parent)
 	album := ""
@@ -211,11 +205,8 @@
 	}
 
 	return func() {
-<<<<<<< HEAD
 		if err := ui.player.PlayUri(id, uri, title, artist, album, duration, track, coverArtId); err != nil {
-=======
 		if err := ui.player.PlayUri(id, uri, title, artist, album, duration, track, disc); err != nil {
->>>>>>> b45b937f
 			ui.logger.PrintError("SongHandler Play", err)
 			return
 		}
