# STMPS (Subsonic Terminal Music Player S)

*Stamps* is a terminal client for *sonic music servers, inspired by ncmpcpp and musickube.

Main Branch:
[![Build+Test Linux](https://github.com/spezifisch/stmps/actions/workflows/build-linux.yml/badge.svg?branch=main)](https://github.com/spezifisch/stmps/actions/workflows/build-linux.yml)
[![Build+Test macOS](https://github.com/spezifisch/stmps/actions/workflows/build-macos.yml/badge.svg?branch=main)](https://github.com/spezifisch/stmps/actions/workflows/build-macos.yml)

Dev Branch:
[![Build+Test Linux](https://github.com/spezifisch/stmps/actions/workflows/build-linux.yml/badge.svg?branch=dev)](https://github.com/spezifisch/stmps/actions/workflows/build-linux.yml)
[![Build+Test macOS](https://github.com/spezifisch/stmps/actions/workflows/build-macos.yml/badge.svg?branch=dev)](https://github.com/spezifisch/stmps/actions/workflows/build-macos.yml)

## Features

- Browse by folder
- Queue songs and albums
- Create and play playlists
- Search music library
- Mark favorites
- Volume control
- Server-side scrobbling (e.g., on Navidrome, gonic)
- [MPRIS2](https://mpris2.readthedocs.io/en/latest/) control and metadata

## Screenshots

These screenshots use [Navidrome's demo server](https://demo.navidrome.org/) ([config file](./stmp-navidromedemo.toml)).

### Queue

![Queue View](./docs/screenshots/queue.png)

### Browser

![Browser View](./docs/screenshots/browser.png)

## Dependencies

### Required Software

- [mpv](https://mpv.io)
- Linux (Debian/Ubuntu): `apt install pkg-config libmpv libmpv-dev`
- MacOS (Homebrew): `brew install pkg-config mpv` (not the cask)

### Go Build Dependencies

- Go 1.22+
  - [tview](https://github.com/rivo/tview)
  - [go-mpv](https://github.com/supersonic-app/go-mpv) (supersonic's fork)

## Compiling

Compile STMPS with `go build`. Cgo is needed for interfacing with libmpv.

STMPS can be installed without checking out the repository by running:

```bash
  go install github.com/spezifisch/stmps@latest
```

### Developers & Distribution Packagers

There's a Makefile with tasks for:

- Updating the CHANGELOG.md
- Running tests & linting commands
- Compiling an executable with a derived tag for the version

These tasks depend on the following tools:

- [git-cliff](https://git-cliff.org/) for updating the CHANGELOG.md
- [markdownlint](https://github.com/igorshubovych/markdownlint-cli) for running the markdown linting test
- [golangci-lint](https://github.com/golangci/golangci-lint) for linting the Go code

## Configuration

STMPS looks for a configuration file named `stmp.toml` in either `$HOME/.config/stmp` or the directory containing the executable.

### Example Configuration

```toml
[auth]
username = 'admin'
password = 'password'
plaintext = true  # Use 'legacy' unsalted password authentication (default: false)

[server]
host = 'https://your-subsonic-host.tld'
scrobble = true  # Use Subsonic scrobbling for last.fm/ListenBrainz (default: false)

[client]
random-songs = 50

[ui]
spinner = '▁▂▃▄▅▆▇█▇▆▅▄▃▂▁'
```

## Usage

### General Navigation

- `Q`: Quit
- `1`: Folder view
- `2`: Queue view
- `3`: Playlist view
- `4`: Search view
- `5`: Log (errors, etc.) view
- `Escape`/`Return`: Close modal if open

### Playback Controls

These controls are accessible from any view:

- `p`: Play/pause
- `P`: Stop
- `>`: Next song
- `-`/`=`: Volume down/volume up
- `,`/`.`: Seek -10/+10 seconds
- `r`: Add 50 random songs to the queue
- `s`: Start a server library scan

### Browser Controls

- `Enter`: Play song (clears current queue)
- `a`: Add album or song to queue
- `y`: Toggle star on song/album
- `A`: Add song to playlist
- `R`: Refresh the list (if in artist directory, only refreshes that artist)
- `/`: Search artists
- `n`: Continue search forward
- `N`: Continue search backward
- `S`: Add similar artist/song/album to playlist

### Queue Controls

- `d`/`Delete`: Remove currently selected song from the queue
- `D`: Remove all songs from queue
- `y`: Toggle star on song
- `k`: Move song up in queue
- `j`: Move song down in queue
- `s`: Save the queue as a playlist
- `S`: Shuffle the songs in the queue
- `l`: Load a queue previously saved to the server

When stmps exits, the queue is automatically recorded to the server, including the position in the song being played. There is a *single* queue per user that can be thusly saved. Because empty queues can not be stored on Subsonic servers, this queue is not automatically loaded; the `l` binding on the queue page will load the previous queue and seek to the last position in the top song.

If the currently playing song is moved, the music is stopped before the move, and must be re-started manually.

The save function includes an autocomplete function; if an existing playlist is selected (or manually entered), the `Overwrite` checkbox **must** be checked, or else the queue will not be saved. If a playlist is saved over, it will be **replaced** with the queue contents.

### Playlist Controls

- `n`: New playlist
- `d`: Delete playlist
- `a`: Add playlist or song to queue

On servers with a large number of songs in the playlists, Subsonic can take a while to respond to a request for a list. stmps therefore loads playlists in the background, and will display a spinner next to the "playlist" tab label at the bottom. This spinner can be configured with the `ui.spinner` option in the config file. Some ideas are:

```toml
spinner = '▁▂▃▄▅▆▇█▇▆▅▄▃▁'
spinner = '⠁⠂⠄⡀⢀⠠⠐⠈'
spinner = '|/-\'
spinner = '▖▘'
spinner = '▖▌▘'
spinner = '┤┘┴└├┌┬┐'
spinner = '⣾⣽⣻⢿⡿⣟⣯⣷'
```

The default is `▉▊▋▌▍▎▏▎▍▌▋▊▉`. Set only one of these at a time, and the glyphs must exist in the font that the terminal running stmps is using.

### Search Controls

<<<<<<< HEAD
The search tab performs a server-side search for text in metadata name fields. The search results are filtered into three columns: artist, album, and song, where each entry matches the query in name or title.
=======
The search page performs a server-side search for text in IDv3 metadata fields.
The search results are filtered into three columns: artist, album, and song. 20
results (in each column) are fetched at a time; use `n` to load more results.
>>>>>>> 18c3f9b6

In any of the columns:

- `/`: Focus search field.
- `Enter` / `a`: Adds the selected item recursively to the queue.
- Left/right arrow keys (`←`, `→`) navigate between the columns
- Up/down arrow keys (`↓`, `↑`) navigate the selected column list

In the search field:

- `Enter`: Perform the query.
- `Escape`: Escapes into the columns, where the global key bindings work.

Note that the Search page is *not* a browser like the Browser page: it displays the search results returned by the server. Selecting a different artist will not change the album or song search results. OpenSubsonic servers implement the search function differently; in gonic, if you search for "black", you will get artists with "black" in their names in the artists column; albums with "black" in their titles in the albums column; and songs with "black" in their titles in the songs column. Navidrome appears to include all results with "black" anywhere in their IDv3 metadata. Since the API search results filteres these matches into sections -- artists, albums, and songs -- this means that, with Navidrome, you may see albums that don't have "black" in their names; maybe "black" is in their artist title.

## Advanced Configuration and Features

### MPRIS2 Integration

To enable MPRIS2 support (Linux only), run STMPS with the `-mpris` flag. Ensure you have D-Bus set up correctly on your system.

### MacOS Media Control

On MacOS, STMPS integrates with the native MediaPlayer framework to handle system media controls. This is automatically enabled if running on MacOS. *Note:* This is work in progress.

### Profiling

To profile the application, use the following flags:

- `-cpuprofile=<file>`: Write CPU profile to `file`
- `-memprofile=<file>`: Write memory profile to `file`

These flags are useful for performance debugging and analysis.

### Debugging and Logs

View logs and error messages in the log view by pressing `4`. This can help diagnose issues with server connections, playback, or other functionalities.

## Contributing

Contributions are welcome! Feel free to open issues or submit pull requests on GitHub. For major changes, please discuss first to ensure alignment with the project goals.

Please base your PRs against the `main` branch.

Note that [pre-commit](https://pre-commit.com/) hooks are supplied. You can use them to automatically ensure proper formatting before committing. Alternatively, you might be able configure your editor to do this via `gofmt` for you.

## Credits

This is a fork of [STMP](https://github.com/wildeyedskies/stmp). See [AUTHORS](./AUTHORS) for more information. The codebase has diverged significantly from the original.

## Licensing

STMPS is licensed under the GNU General Public License v3.0 (GPL-3.0-only). This license allows you to freely use, modify, and distribute the software, provided that any distributed versions of the software, or derivative works, are also licensed under the GPL-3.0-only.

For more details, refer to the [LICENSE](./LICENSE) file in the repository.<|MERGE_RESOLUTION|>--- conflicted
+++ resolved
@@ -169,13 +169,7 @@
 
 ### Search Controls
 
-<<<<<<< HEAD
 The search tab performs a server-side search for text in metadata name fields. The search results are filtered into three columns: artist, album, and song, where each entry matches the query in name or title.
-=======
-The search page performs a server-side search for text in IDv3 metadata fields.
-The search results are filtered into three columns: artist, album, and song. 20
-results (in each column) are fetched at a time; use `n` to load more results.
->>>>>>> 18c3f9b6
 
 In any of the columns:
 
